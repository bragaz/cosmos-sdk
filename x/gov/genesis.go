package gov

import (
	"bytes"
	"fmt"
	"time"

	"github.com/cosmos/cosmos-sdk/codec"
	sdk "github.com/cosmos/cosmos-sdk/types"
)

const (
	// Default period for deposits & voting
	DefaultPeriod time.Duration = 86400 * 2 * time.Second // 2 days
)

// GenesisState - all staking state that must be provided at genesis
type GenesisState struct {
	StartingProposalID uint64                `json:"starting_proposal_id"`
	Deposits           []DepositWithMetadata `json:"deposits"`
	Votes              []VoteWithMetadata    `json:"votes"`
	Proposals          []Proposal            `json:"proposals"`
	DepositParams      DepositParams         `json:"deposit_params"`
	VotingParams       VotingParams          `json:"voting_params"`
	TallyParams        TallyParams           `json:"tally_params"`
}

// DepositWithMetadata (just for genesis)
type DepositWithMetadata struct {
	ProposalID uint64  `json:"proposal_id"`
	Deposit    Deposit `json:"deposit"`
}

// VoteWithMetadata (just for genesis)
type VoteWithMetadata struct {
	ProposalID uint64 `json:"proposal_id"`
	Vote       Vote   `json:"vote"`
}

func NewGenesisState(startingProposalID uint64, dp DepositParams, vp VotingParams, tp TallyParams) GenesisState {
	return GenesisState{
		StartingProposalID: startingProposalID,
		DepositParams:      dp,
		VotingParams:       vp,
		TallyParams:        tp,
	}
}

// get raw genesis raw message for testing
func DefaultGenesisState() GenesisState {
	minDepositTokens := sdk.TokensFromTendermintPower(10)
	return GenesisState{
		StartingProposalID: 1,
		DepositParams: DepositParams{
			MinDeposit:       sdk.Coins{sdk.NewCoin(sdk.DefaultBondDenom, minDepositTokens)},
			MaxDepositPeriod: DefaultPeriod,
		},
		VotingParams: VotingParams{
			VotingPeriod: DefaultPeriod,
		},
		TallyParams: TallyParams{
			Quorum:    sdk.NewDecWithPrec(334, 3),
			Threshold: sdk.NewDecWithPrec(5, 1),
			Veto:      sdk.NewDecWithPrec(334, 3),
		},
	}
}

// Checks whether 2 GenesisState structs are equivalent.
func (data GenesisState) Equal(data2 GenesisState) bool {
<<<<<<< HEAD
	b1 := moduleCdc.MustMarshalBinaryBare(data)
	b2 := moduleCdc.MustMarshalBinaryBare(data2)
=======
	cdc := codec.New()
	RegisterCodec(cdc)

	b1 := cdc.MustMarshalBinaryBare(data)
	b2 := cdc.MustMarshalBinaryBare(data2)

>>>>>>> e650a4f1
	return bytes.Equal(b1, b2)
}

// Returns if a GenesisState is empty or has data in it
func (data GenesisState) IsEmpty() bool {
	emptyGenState := GenesisState{}
	return data.Equal(emptyGenState)
}

// ValidateGenesis
func ValidateGenesis(data GenesisState) error {
	threshold := data.TallyParams.Threshold
	if threshold.IsNegative() || threshold.GT(sdk.OneDec()) {
		return fmt.Errorf("Governance vote threshold should be positive and less or equal to one, is %s",
			threshold.String())
	}

	veto := data.TallyParams.Veto
	if veto.IsNegative() || veto.GT(sdk.OneDec()) {
		return fmt.Errorf("Governance vote veto threshold should be positive and less or equal to one, is %s",
			veto.String())
	}

	if !data.DepositParams.MinDeposit.IsValid() {
		return fmt.Errorf("Governance deposit amount must be a valid sdk.Coins amount, is %s",
			data.DepositParams.MinDeposit.String())
	}

	return nil
}

// InitGenesis - store genesis parameters
func InitGenesis(ctx sdk.Context, k Keeper, data GenesisState) {
	err := k.setInitialProposalID(ctx, data.StartingProposalID)
	if err != nil {
		// TODO: Handle this with #870
		panic(err)
	}
	k.setDepositParams(ctx, data.DepositParams)
	k.setVotingParams(ctx, data.VotingParams)
	k.setTallyParams(ctx, data.TallyParams)
	for _, deposit := range data.Deposits {
		k.setDeposit(ctx, deposit.ProposalID, deposit.Deposit.Depositor, deposit.Deposit)
	}
	for _, vote := range data.Votes {
		k.setVote(ctx, vote.ProposalID, vote.Vote.Voter, vote.Vote)
	}
	for _, proposal := range data.Proposals {
		switch proposal.Status {
		case StatusDepositPeriod:
			k.InsertInactiveProposalQueue(ctx, proposal.DepositEndTime, proposal.ProposalID)
		case StatusVotingPeriod:
			k.InsertActiveProposalQueue(ctx, proposal.VotingEndTime, proposal.ProposalID)
		}
		k.SetProposal(ctx, proposal)
	}
}

// ExportGenesis - output genesis parameters
func ExportGenesis(ctx sdk.Context, k Keeper) GenesisState {
	startingProposalID, _ := k.peekCurrentProposalID(ctx)
	depositParams := k.GetDepositParams(ctx)
	votingParams := k.GetVotingParams(ctx)
	tallyParams := k.GetTallyParams(ctx)
	var deposits []DepositWithMetadata
	var votes []VoteWithMetadata
	proposals := k.GetProposalsFiltered(ctx, nil, nil, StatusNil, 0)
	for _, proposal := range proposals {
		proposalID := proposal.ProposalID
		depositsIterator := k.GetDeposits(ctx, proposalID)
		defer depositsIterator.Close()
		for ; depositsIterator.Valid(); depositsIterator.Next() {
			var deposit Deposit
			k.cdc.MustUnmarshalBinaryLengthPrefixed(depositsIterator.Value(), &deposit)
			deposits = append(deposits, DepositWithMetadata{proposalID, deposit})
		}
		votesIterator := k.GetVotes(ctx, proposalID)
		defer votesIterator.Close()
		for ; votesIterator.Valid(); votesIterator.Next() {
			var vote Vote
			k.cdc.MustUnmarshalBinaryLengthPrefixed(votesIterator.Value(), &vote)
			votes = append(votes, VoteWithMetadata{proposalID, vote})
		}
	}

	return GenesisState{
		StartingProposalID: startingProposalID,
		Deposits:           deposits,
		Votes:              votes,
		Proposals:          proposals,
		DepositParams:      depositParams,
		VotingParams:       votingParams,
		TallyParams:        tallyParams,
	}
}<|MERGE_RESOLUTION|>--- conflicted
+++ resolved
@@ -5,8 +5,8 @@
 	"fmt"
 	"time"
 
-	"github.com/cosmos/cosmos-sdk/codec"
 	sdk "github.com/cosmos/cosmos-sdk/types"
+	"github.com/cosmos/cosmos-sdk/x/gov/types"
 )
 
 const (
@@ -68,17 +68,8 @@
 
 // Checks whether 2 GenesisState structs are equivalent.
 func (data GenesisState) Equal(data2 GenesisState) bool {
-<<<<<<< HEAD
-	b1 := moduleCdc.MustMarshalBinaryBare(data)
-	b2 := moduleCdc.MustMarshalBinaryBare(data2)
-=======
-	cdc := codec.New()
-	RegisterCodec(cdc)
-
-	b1 := cdc.MustMarshalBinaryBare(data)
-	b2 := cdc.MustMarshalBinaryBare(data2)
-
->>>>>>> e650a4f1
+	b1 := types.ModuleCdc.MustMarshalBinaryBare(data)
+	b2 := types.ModuleCdc.MustMarshalBinaryBare(data2)
 	return bytes.Equal(b1, b2)
 }
 
