--- conflicted
+++ resolved
@@ -35,7 +35,6 @@
 	return func(ctx sdk.Context, path []string, req abci.RequestQuery) (res []byte, err sdk.Error) {
 		switch path[0] {
 		case QueryValidators:
-<<<<<<< HEAD
 			return queryValidators(ctx, req, k)
 		case QueryValidator:
 			return queryValidator(ctx, req, k)
@@ -61,46 +60,6 @@
 			return queryPool(ctx, k)
 		case QueryParameters:
 			return queryParameters(ctx, k)
-=======
-			return queryValidators(ctx, cdc, req, k)
-
-		case QueryValidator:
-			return queryValidator(ctx, cdc, req, k)
-
-		case QueryValidatorDelegations:
-			return queryValidatorDelegations(ctx, cdc, req, k)
-
-		case QueryValidatorUnbondingDelegations:
-			return queryValidatorUnbondingDelegations(ctx, cdc, req, k)
-
-		case QueryDelegation:
-			return queryDelegation(ctx, cdc, req, k)
-
-		case QueryUnbondingDelegation:
-			return queryUnbondingDelegation(ctx, cdc, req, k)
-
-		case QueryDelegatorDelegations:
-			return queryDelegatorDelegations(ctx, cdc, req, k)
-
-		case QueryDelegatorUnbondingDelegations:
-			return queryDelegatorUnbondingDelegations(ctx, cdc, req, k)
-
-		case QueryRedelegations:
-			return queryRedelegations(ctx, cdc, req, k)
-
-		case QueryDelegatorValidators:
-			return queryDelegatorValidators(ctx, cdc, req, k)
-
-		case QueryDelegatorValidator:
-			return queryDelegatorValidator(ctx, cdc, req, k)
-
-		case QueryPool:
-			return queryPool(ctx, cdc, k)
-
-		case QueryParameters:
-			return queryParameters(ctx, cdc, k)
-
->>>>>>> 805de8b9
 		default:
 			return nil, sdk.ErrUnknownRequest("unknown staking query endpoint")
 		}
@@ -247,11 +206,7 @@
 		return nil, err
 	}
 
-<<<<<<< HEAD
-	res, errRes = codec.MarshalJSONIndent(types.ModuleCdc, delegations)
-=======
-	res, errRes = codec.MarshalJSONIndent(cdc, delegationResps)
->>>>>>> 805de8b9
+	res, errRes = codec.MarshalJSONIndent(types.ModuleCdc, delegationResps)
 	if errRes != nil {
 		return nil, sdk.ErrInternal(sdk.AppendMsgToErr("failed to marshal result to JSON", errRes.Error()))
 	}
@@ -290,11 +245,7 @@
 		return nil, err
 	}
 
-<<<<<<< HEAD
-	res, errRes = codec.MarshalJSONIndent(types.ModuleCdc, delegations)
-=======
-	res, errRes = codec.MarshalJSONIndent(cdc, delegationResps)
->>>>>>> 805de8b9
+	res, errRes = codec.MarshalJSONIndent(types.ModuleCdc, delegationResps)
 	if errRes != nil {
 		return nil, sdk.ErrInternal(sdk.AppendMsgToErr("failed to marshal result to JSON", errRes.Error()))
 	}
@@ -371,16 +322,12 @@
 		return []byte{}, types.ErrNoDelegation(types.DefaultCodespace)
 	}
 
-<<<<<<< HEAD
-	res, errRes = codec.MarshalJSONIndent(types.ModuleCdc, delegation)
-=======
 	delegationResp, err := delegationToDelegationResponse(ctx, k, delegation)
 	if err != nil {
 		return nil, err
 	}
 
-	res, errRes = codec.MarshalJSONIndent(cdc, delegationResp)
->>>>>>> 805de8b9
+	res, errRes = codec.MarshalJSONIndent(types.ModuleCdc, delegationResp)
 	if errRes != nil {
 		return nil, sdk.ErrInternal(sdk.AppendMsgToErr("failed to marshal result to JSON", errRes.Error()))
 	}
@@ -431,16 +378,12 @@
 		redels = k.GetAllRedelegations(ctx, params.DelegatorAddr, params.SrcValidatorAddr, params.DstValidatorAddr)
 	}
 
-<<<<<<< HEAD
-	res, errRes = codec.MarshalJSONIndent(types.ModuleCdc, redels)
-=======
 	redelResponses, err := redelegationsToRedelegationResponses(ctx, k, redels)
 	if err != nil {
 		return nil, err
 	}
 
-	res, errRes = codec.MarshalJSONIndent(cdc, redelResponses)
->>>>>>> 805de8b9
+	res, errRes = codec.MarshalJSONIndent(types.ModuleCdc, redelResponses)
 	if errRes != nil {
 		return nil, sdk.ErrInternal(sdk.AppendMsgToErr("failed to marshal result to JSON", errRes.Error()))
 	}
