--- conflicted
+++ resolved
@@ -41,14 +41,6 @@
 	return ctx.Logger().With("module", fmt.Sprintf("x/%s/%s", ibctypes.ModuleName, types.SubModuleName))
 }
 
-<<<<<<< HEAD
-// GetCommitmentPath returns the commitment path of the client
-func (k Keeper) GetCommitmentPath() ics23.Prefix {
-	return merkle.NewPrefix([][]byte{[]byte(k.storeKey.Name())}, k.prefix)
-}
-
-=======
->>>>>>> 2a1a1442
 // GetClientState gets a particular client from the store
 func (k Keeper) GetClientState(ctx sdk.Context, clientID string) (types.ClientState, bool) {
 	store := prefix.NewStore(ctx.KVStore(k.storeKey), k.prefix)
