--- conflicted
+++ resolved
@@ -7,11 +7,7 @@
 
 ## Synopsis
 
-<<<<<<< HEAD
-A `Handler` designates a function that processes [`message`s](./messages-and-queries.md#messages). `handler`s are specific to the module in which they are defined, and only process `message`s defined within said module. They are called from `baseapp` during [`DeliverTx`](../core/baseapp.md#delivertx).
-=======
 A `Handler` designates a function that processes [`message`s](./messages-and-queries.md#messages). `Handler`s are specific to the module in which they are defined, and only process `message`s defined within the said module. They are called from `baseapp` during [`DeliverTx`](../core/baseapp.md#delivertx).
->>>>>>> c44e4769
 
 - [`handler` type](#handler-type)
 - [Implementation of a module `handler`s](#implementation-of-a-module-handlers)
@@ -26,11 +22,7 @@
 
 Let us break it down:
 
-<<<<<<< HEAD
-- The [`msg`](./messages-and-queries.md#messages) is the actual object being processed. 
-=======
 - The [`Msg`](./messages-and-queries.md#messages) is the actual object being processed. 
->>>>>>> c44e4769
 - The [`Context`](../core/context.md) contains all the necessary information needed to process the `msg`, as well as a cache-wrapped copy of the latest state. If the `msg` is succesfully processed, the modified version of the temporary state contained in the `ctx` will be written to the main state.
 - The [`Result`](https://github.com/cosmos/cosmos-sdk/blob/master/types/result.go#L14-L38) returned to `baseapp`, which contains (among other things) information on the execution of the `handler`, [`gas`](../basics/accounts-fees-gas.md#gas) consumption and [`events`](./events.md).
 
@@ -74,7 +66,6 @@
 
 Finally, the `handler` function returns a [`sdk.Result`](https://github.com/tendermint/tendermint/blob/master/abci/types/result.go) which contains the aforementioned `events` and an optional `Data` field. 
 
-<<<<<<< HEAD
 ```go
 // Example handler result
 
@@ -84,8 +75,6 @@
 	}
 ```
 
-=======
->>>>>>> c44e4769
 For a deeper look at `handler`s, see this [example implementation of a `handler` function](https://github.com/cosmos/sdk-application-tutorial/blob/master/x/nameservice/handler.go) from the nameservice tutorial. 
 
 ## Next
