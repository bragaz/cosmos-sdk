--- conflicted
+++ resolved
@@ -26,14 +26,9 @@
     - [Message Routing](#message-routing)
     - [Query Routing](#query-routing)
   - [Main ABCI Messages](#main-abci-messages)
-<<<<<<< HEAD
     - [CheckTx](#checktx)
+      - [RecheckTx](#rechecktx)
     - [DeliverTx](#delivertx)
-=======
-    - [CheckTx](#checktx-1)
-      - [RecheckTx](#rechecktx)
-    - [DeliverTx](#delivertx-1)
->>>>>>> cf8816e4
   - [RunTx, AnteHandler and RunMsgs](#runtx-antehandler-and-runmsgs)
     - [RunTx](#runtx)
     - [AnteHandler](#antehandler)
@@ -109,11 +104,7 @@
 used to persist data related to the core of the application, like consensus parameters.
 - [`AnteHandler`](#antehandler): This handler is used to handle signature verification, fee payment,
 and other pre-message execution checks when a transaction is received. It's executed during
-<<<<<<< HEAD
-[`CheckTx`](#checktx) and [`DeliverTx`](#delivertx).
-=======
-[`CheckTx/RecheckTx`](#checktx-1) and [`DeliverTx`](#delivertx-1).
->>>>>>> cf8816e4
+[`CheckTx/RecheckTx`](#checktx) and [`DeliverTx`](#delivertx).
 - [`InitChainer`](../basics/app-anatomy.md#initchainer),
 [`BeginBlocker` and `EndBlocker`](../basics/app-anatomy.md#beginblocker-and-endblocker): These are
 the functions executed when the application receives the `InitChain`, `BeginBlock` and `EndBlock`
@@ -255,37 +246,25 @@
 (where unconfirmed transactions are stored until they are included in a block) from spam transactions.
 Unconfirmed transactions are relayed to peers only if they pass `CheckTx`.
 
-<<<<<<< HEAD
-`CheckTx` can perform both *stateful* and *stateless* checks, but developers should strive to make them lightweight. In the Cosmos SDK, after [decoding transactions](./encoding.md), `CheckTx` is implemented to do the following checks:
-
-1. Extract the `message`s from the transaction.
-2. Perform *stateless* checks by calling `ValidateBasic()` on each of the `messages`. This is done first, as *stateless* checks are less computationally expensive than *stateful* checks. If `ValidateBasic()` fail, `CheckTx` returns before running *stateful* checks, which saves resources.
-3. Perform non-module related *stateful* checks on the [account](../basics/accounts.md). This step is mainly about checking that the `message` signatures are valid, that enough fees are provided and that the sending account has enough funds to pay for said fees. Note that no precise [`gas`](../basics/gas-fees.md) counting occurs here, as `message`s are not processed. Usually, the [`anteHandler`](./gas-fees.md#antehandler) will check that the `gas` provided with the transaction is superior to a minimum reference gas amount based on the raw transaction size, in order to avoid spam with transactions that provide 0 gas. 
-4. Ensure that a [`Route`](#message-routing) exists for each `message`, but do **not** actually process `message`s. `Message`s only need to be processed when the canonical state need to be updated, which happens during `DeliverTx`. 
-
-Steps 2. and 3. are  performed by the [`anteHandler`](./gas-fees.md#antehandler) in the [`RunTx`](#runtx-antehandler-and-runmsgs) function, which `CheckTx` calls with the `runTxModeCheck` mode. During each step of `CheckTx`, a special [volatile state](#volatile-states) called `checkState` is updated. This state is used to keep track of the temporary changes triggered by the `CheckTx` calls of each transaction without modifying the [main canonical state](#main-state) . For example, when a transaction goes through `CheckTx`, the transaction's fees are deducted from the sender's account in `checkState`. If a second transaction is received from the same account before the first is processed, and the account has consumed all its funds in `checkState` during the first transaction, the second transaction will fail `CheckTx` and be rejected. In any case, the sender's account will not actually pay the fees until the transaction is actually included in a block, because `checkState` never gets committed to the main state. `checkState` is reset to the latest state of the main state each time a blocks gets [committed](#commit).
-
-`CheckTx` returns a response to the underlying consensus engine of type [`abci.ResponseCheckTx`](https://tendermint.com/docs/spec/abci/abci.html#checktx). The response contains:
-=======
 `CheckTx()` can perform both _stateful_ and _stateless_ checks, but developers should strive to
-make them lightweight. In the Cosmos SDK, after decoding transactions, `CheckTx()` is implemented
+make them lightweight. In the Cosmos SDK, after [decoding transactions](./encoding.md), `CheckTx()` is implemented
 to do the following checks:
 
 1. Extract the `message`s from the transaction.
 2. Perform _stateless_ checks by calling `ValidateBasic()` on each of the `messages`. This is done
    first, as _stateless_ checks are less computationally expensive than _stateful_ checks. If
    `ValidateBasic()` fail, `CheckTx` returns before running _stateful_ checks, which saves resources.
-3. Perform non-module related _stateful_ checks on the account. This step is mainly about checking
+3. Perform non-module related _stateful_ checks on the [account](../basics/accounts.md). This step is mainly about checking
    that the `message` signatures are valid, that enough fees are provided and that the sending account
-   has enough funds to pay for said fees. Note that no precise `gas` counting occurs here,
-   as `message`s are not processed. Usually, the `AnteHandler` will check that the `gas` provided
+   has enough funds to pay for said fees. Note that no precise [`gas`](../basics/gas-fees.md) counting occurs here,
+   as `message`s are not processed. Usually, the [`AnteHandler`](./gas-fees.md#antehandler) will check that the `gas` provided
    with the transaction is superior to a minimum reference gas amount based on the raw transaction size,
    in order to avoid spam with transactions that provide 0 gas.
 4. Ensure that a [`Route`](#message-routing) exists for each `message`, but do **not** actually
    process `message`s. `Message`s only need to be processed when the canonical state need to be updated,
    which happens during `DeliverTx`.
 
-Steps 2. and 3. are performed by the `AnteHandler` in the [`RunTx()`](<#runtx()-,antehandler-and-runmsgs()>)
+Steps 2. and 3. are performed by the [`AnteHandler`](./gas-fees.md#antehandler) in the [`RunTx()`](#runtx-antehandler-and-runmsgs)
 function, which `CheckTx()` calls with the `runTxModeCheck` mode. During each step of `CheckTx()`, a
 special [volatile state](#volatile-states) called `checkState` is updated. This state is used to keep
 track of the temporary changes triggered by the `CheckTx()` calls of each transaction without modifying
@@ -299,19 +278,11 @@
 
 `CheckTx` returns a response to the underlying consensus engine of type [`abci.ResponseCheckTx`](https://tendermint.com/docs/spec/abci/abci.html#messages).
 The response contains:
->>>>>>> cf8816e4
 
 - `Code (uint32)`: Response Code. `0` if successful. 
 - `Data ([]byte)`: Result bytes, if any.
 - `Log (string):` The output of the application's logger. May be non-deterministic.
 - `Info (string):` Additional information. May be non-deterministic.
-<<<<<<< HEAD
-- `GasWanted (int64)`: Amount of gas requested for transaction. It is provided by users when they generate the transaction. 
-- `GasUsed (int64)`: Amount of gas consumed by transaction. During `CheckTx`, this value is computed by multiplying the standard cost of a transaction byte by the size of the raw transaction (click [here](https://github.com/cosmos/cosmos-sdk/blob/master/x/auth/ante.go#L101) for an example). 
-- `Events ([]cmn.KVPair)`: Key-Value tags for filtering and indexing transactions (eg. by account). See [`event`s](./events.md) for more.
-- `Codespace (string)`: Namespace for the Code.
-
-=======
 - `GasWanted (int64)`: Amount of gas requested for transaction. It is provided by users when they generate the transaction.
 - `GasUsed (int64)`: Amount of gas consumed by transaction. During `CheckTx`, this value is computed by multiplying the standard cost of a transaction byte by the size of the raw transaction (click [here](https://github.com/cosmos/cosmos-sdk/blob/master/x/auth/ante.go#L101) for an example).
 - `Events ([]Event)`: Key-Value events for filtering and indexing transactions (eg. by account or message type).
@@ -325,7 +296,6 @@
 Tendermint v0.32.1, an additional `Type` parameter is made available to the `CheckTx` function that
 indicates whether an incoming transaction is new (`CheckTxType_New`), or a recheck (`CheckTxType_Recheck`).
 This allows certain checks like signature verification can be skipped during `CheckTxType_Recheck`.
->>>>>>> cf8816e4
 
 ### DeliverTx
 
@@ -335,13 +305,8 @@
 
 `DeliverTx` performs the **exact same steps as `CheckTx`**, with a little caveat at step 3 and the addition of a fifth step:
 
-<<<<<<< HEAD
-3. The `anteHandler` does **not** check that the transaction's `gas-prices` is sufficient. That is because the `min-gas-prices` value `gas-prices` is checked against is local to the node, and therefore what is enough for one full-node might not be for another. This means that the proposer can potentially include transactions for free, although they are not incentivised to do so, as they earn a bonus on the total fee of the block they propose. 
-5. For each `message` in the transaction, route to the appropriate module's [`handler`](../building-modules/handler.md). Additional *stateful* checks are performed, and the cache-wrapped multistore held in `deliverState`'s `context` is updated by the module's `keeper`. If the `handler` returns successfully, the cache-wrapped multistore held in `context` is written to `deliverState` `CacheMultiStore`. 
-=======
 1. The `AnteHandler` does **not** check that the transaction's `gas-prices` is sufficient. That is because the `min-gas-prices` value `gas-prices` is checked against is local to the node, and therefore what is enough for one full-node might not be for another. This means that the proposer can potentially include transactions for free, although they are not incentivised to do so, as they earn a bonus on the total fee of the block they propose.
-2. For each `message` in the transaction, route to the appropriate module's `handler`. Additional _stateful_ checks are performed, and the cache-wrapped multistore held in `deliverState`'s `context` is updated by the module's `keeper`. If the `handler` returns successfully, the cache-wrapped multistore held in `context` is written to `deliverState` `CacheMultiStore`.
->>>>>>> cf8816e4
+2. For each `message` in the transaction, route to the appropriate module's [`handler`](../building-modules/handler.md). Additional _stateful_ checks are performed, and the cache-wrapped multistore held in `deliverState`'s `context` is updated by the module's `keeper`. If the `handler` returns successfully, the cache-wrapped multistore held in `context` is written to `deliverState` `CacheMultiStore`.
 
 During step 5., each read/write to the store increases the value of `GasConsumed`. You can find the default cost of each operation [here](https://github.com/cosmos/cosmos-sdk/blob/master/store/types/gas.go#L142-L150). At any point, if `GasConsumed > GasWanted`, the function returns with `Code != 0` and `DeliverTx` fails. 
 
